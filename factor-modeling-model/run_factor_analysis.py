--- conflicted
+++ resolved
@@ -22,10 +22,6 @@
 from factors.esg_factors import BoardAgeFactor, ExecutiveCompensationFactor, EnvironmentRatingFactor
 from factors.sentiment_factors import AverageSentimentFactor
 
-<<<<<<< HEAD
-def run_factor_analysis(factor_obj, batch_no, tickers, start_date, end_date, output_dir='factor_results'):
-=======
-
 # Get the latest outstanding shares from the database
 def get_latest_outstanding_shares(tickers):
     """
@@ -62,8 +58,8 @@
     return shares_dict
 
 
-def run_factor_analysis(factor_obj, batch_no, start_date, end_date, tickers=None, output_dir='factor_results'):
->>>>>>> 4949df6f
+def run_factor_analysis(factor_obj, batch_no, tickers, start_date, end_date, output_dir='factor_results'):
+  
     """
     Run factor analysis using the provided factor object
     
